import os
import sys
import yaml
import geopandas as gpd
import ezdxf
from shapely.ops import unary_union
from wmts_downloader import download_wmts_tiles
from shapely.geometry import Polygon, MultiPolygon, LineString, MultiLineString, GeometryCollection, Point
import random
from ezdxf.addons import odafc
import argparse
import colorama
import logging
import pyproj
from pyproj import CRS

# Setup logging
def setup_logging():
    logging.basicConfig(filename='convert.log', filemode='w', level=logging.INFO, 
                        format='%(asctime)s - %(levelname)s - %(message)s')
    console = logging.StreamHandler()
    console.setLevel(logging.WARNING)
    formatter = logging.Formatter('%(levelname)s - %(message)s')
    console.setFormatter(formatter)
    logging.getLogger('').addHandler(console)

def log_info(*messages):
    logging.info(' '.join(str(msg) for msg in messages))

def log_warning(message):
    logging.warning(f"\033[93mWarning: {message}\033[0m")

def log_error(message):
    logging.error(f"\033[91mError: {message}\033[0m")

# PROJ setup
def setup_proj():
    if 'PROJ_DATA' in os.environ:
        log_info(f"Unsetting PROJ_DATA (was set to: {os.environ['PROJ_DATA']})")
        del os.environ['PROJ_DATA']

    proj_data_dirs = [
        '/usr/share/proj',
        '/usr/local/share/proj',
        '/opt/homebrew/share/proj',
        'C:\\Program Files\\PROJ\\share',
        os.path.join(sys.prefix, 'share', 'proj'),
    ]

    for directory in proj_data_dirs:
        if os.path.exists(os.path.join(directory, 'proj.db')):
            os.environ['PROJ_LIB'] = directory
            log_info(f"Set PROJ_LIB to: {directory}")
            break
    else:
        log_warning("Could not find proj.db in any of the standard locations.")

    os.environ['PROJ_NETWORK'] = 'OFF'
    log_info("Set PROJ_NETWORK to OFF")

    pyproj.datadir.set_data_dir(os.environ['PROJ_LIB'])
    log_info(f"PyProj data directory: {pyproj.datadir.get_data_dir()}")
    log_info(f"PyProj version: {pyproj.__version__}")

    try:
        crs = CRS("EPSG:4326")
        log_info(f"Successfully created CRS object: {crs}")
    except Exception as e:
        log_error(f"Error creating CRS object: {str(e)}")

    try:
        transformer = pyproj.Transformer.from_crs("EPSG:4326", "EPSG:3857", always_xy=True)
        result = transformer.transform(0, 0)
        log_info(f"Successfully performed transformation: {result}")
    except Exception as e:
        log_error(f"Error performing transformation: {str(e)}")

    try:
        proj_version = pyproj.__proj_version__
        log_info(f"PROJ version (from pyproj): {proj_version}")
    except Exception as e:
        log_error(f"Error getting PROJ version: {str(e)}")

class ProjectProcessor:
    def __init__(self, project_name: str, update_layers_list: list = None):
        self.load_project_settings(project_name)
        self.load_color_mapping()
        self.setup_layers()
        self.update_layers_list = update_layers_list
        self.all_layers = {}


    def load_color_mapping(self):
        with open('colors.yaml', 'r') as file:
            color_data = yaml.safe_load(file)
            self.name_to_aci = {item['name'].lower(): item['aciCode'] for item in color_data}
            self.aci_to_name = {item['aciCode']: item['name'] for item in color_data}

    def load_project_settings(self, project_name: str):
        with open('projects.yaml', 'r') as file:
            data = yaml.safe_load(file)
            projects = data['projects']
            self.folder_prefix = data.get('folderPrefix', '')
            self.log_file = data.get('logFile', './log.txt')
            self.project_settings = next((project for project in projects if project['name'] == project_name), None)
            if not self.project_settings:
                raise ValueError(f"Project {project_name} not found.")

        self.crs = self.project_settings['crs']
        self.dxf_filename = self.resolve_full_path(self.project_settings['dxfFilename'])
        self.template_dxf = self.resolve_full_path(self.project_settings.get('template', '')) if self.project_settings.get('template') else None
        self.export_format = self.project_settings.get('exportFormat', 'dxf')
        self.dxf_version = self.project_settings.get('dxfVersion', 'R2010')

    def setup_layers(self):
        self.layer_properties = {}
        self.colors = {}

        for layer in self.project_settings['dxfLayers']:
            self.add_layer_properties(layer['name'], layer)
            color_code = self.get_color_code(layer['color'])
            self.colors[layer['name']] = color_code
            self.colors[f"{layer['name']} Label"] = color_code

    def setup_wmts_layers(self):
        for wmts in self.wmts:
            layer_name = wmts['name']
            if layer_name not in self.layer_properties:
                self.add_layer_properties(layer_name, {
                    'color': "White",
                    'locked': True
                })

    def load_shapefile(self, file_path):
        try:
            gdf = gpd.read_file(file_path)
            gdf = self.standardize_layer_crs(file_path, gdf)
            return gdf
        except Exception as e:
            log_warning(f"Failed to load shapefile: {file_path}. Error: {str(e)}")
            return None

    def setup_shapefiles(self):
        for layer in self.project_settings['dxfLayers']:
            if 'shapeFile' in layer:
                layer_name = layer['name']
                shapefile_path = self.resolve_full_path(layer['shapeFile'])
                try:
                    gdf = gpd.read_file(shapefile_path)
                    gdf = self.standardize_layer_crs(layer_name, gdf)
                    if gdf is not None:
                        self.all_layers[layer_name] = gdf
                        log_info(f"Loaded shapefile for layer: {layer_name}")
                    else:
                        log_warning(f"Failed to load shapefile for layer: {layer_name}")
                except Exception as e:
                    log_warning(f"Failed to load shapefile for layer '{layer_name}': {str(e)}")

    def resolve_full_path(self, path: str) -> str:
        return os.path.abspath(os.path.expanduser(os.path.join(self.folder_prefix, path)))

    def load_shapefiles(self):
        for layer in self.project_settings['dxfLayers']:
            if 'shapeFile' in layer:
                self.load_shapefile(layer['name'], layer['shapeFile'])

    def standardize_layer_crs(self, layer_name, geometry_or_gdf):
        target_crs = self.crs
        log_info(f"Standardizing CRS for layer: {layer_name}")

        if isinstance(geometry_or_gdf, gpd.GeoDataFrame):
            log_info(f"Original CRS: {geometry_or_gdf.crs}")
            if geometry_or_gdf.crs is None:
                log_warning(f"Layer {layer_name} has no CRS. Setting to target CRS: {target_crs}")
                geometry_or_gdf.set_crs(target_crs, inplace=True)
            elif geometry_or_gdf.crs != target_crs:
                log_info(f"Transforming layer {layer_name} from {geometry_or_gdf.crs} to {target_crs}")
                geometry_or_gdf = geometry_or_gdf.to_crs(target_crs)
            log_info(f"Final CRS for layer {layer_name}: {geometry_or_gdf.crs}")
            return geometry_or_gdf
        elif isinstance(geometry_or_gdf, gpd.GeoSeries):
            return self.standardize_layer_crs(layer_name, gpd.GeoDataFrame(geometry=geometry_or_gdf))
        elif isinstance(geometry_or_gdf, (Polygon, MultiPolygon, LineString, MultiLineString)):
            log_info(f"Processing individual geometry for layer: {layer_name}")
            gdf = gpd.GeoDataFrame(geometry=[geometry_or_gdf], crs=target_crs)
            log_info(f"Created GeoDataFrame with CRS: {gdf.crs}")
            return gdf.geometry.iloc[0]
        else:
            log_warning(f"Unsupported type for layer {layer_name}: {type(geometry_or_gdf)}")
            return geometry_or_gdf

    def get_color_code(self, color):
        if isinstance(color, int):
            if 1 <= color <= 255:
                return color
            else:
                random_color = random.randint(1, 255)
                log_warning(f"Warning: Invalid color code {color}. Assigning random color: {random_color}")
                return random_color
        elif isinstance(color, str):
            color_lower = color.lower()
            if color_lower in self.name_to_aci:
                return self.name_to_aci[color_lower]
            else:
                random_color = random.randint(1, 255)
                log_warning(f"Warning: Color name '{color}' not found. Assigning random color: {random_color}")
                return random_color
        else:
            random_color = random.randint(1, 255)
            log_warning(f"Warning: Invalid color type. Assigning random color: {random_color}")
            return random_color

    def add_layer_properties(self, layer_name, layer_info):
        color = self.get_color_code(layer_info.get('color', 'White'))
        self.layer_properties[layer_name] = {
            'color': color,
            'locked': layer_info.get('locked', False),
            'close': layer_info.get('close', True)
        }
        
        text_layer_name = f"{layer_name} Label"
        self.layer_properties[text_layer_name] = {
            'color': color,
            'locked': layer_info.get('locked', False),
            'close': True
        }

    def create_geltungsbereich_layer(self, layer_name, operation):
        log_info(f"Creating Geltungsbereich layer: {layer_name}")
        combined_geometry = None

        for layer in operation['layers']:
            source_layer_name = layer['name']
            value_list = layer['valueList']

            if source_layer_name not in self.all_layers:
                log_warning(f"Source layer '{source_layer_name}' not found for Geltungsbereich")
                continue

            source_gdf = self.all_layers[source_layer_name]
            
            label_column = next((l['label'] for l in self.project_settings['dxfLayers'] if l['name'] == source_layer_name), None)
            
            if label_column is None or label_column not in source_gdf.columns:
                log_warning(f"Label column '{label_column}' not found in layer '{source_layer_name}'")
                continue

            filtered_gdf = source_gdf[source_gdf[label_column].isin(value_list)]

            if combined_geometry is None:
                combined_geometry = filtered_gdf.geometry.unary_union
            else:
                combined_geometry = combined_geometry.intersection(filtered_gdf.geometry.unary_union)

        if combined_geometry:
            if 'clipToLayers' in operation:
                for clip_layer_name in operation['clipToLayers']:
                    if clip_layer_name in self.all_layers:
                        clip_geometry = self.all_layers[clip_layer_name].geometry.unary_union
                        combined_geometry = combined_geometry.difference(clip_geometry)
                    else:
                        log_warning(f"Clip layer '{clip_layer_name}' not found for Geltungsbereich")

            self.all_layers[layer_name] = gpd.GeoDataFrame(geometry=[combined_geometry], crs=self.crs)
            log_info(f"Created Geltungsbereich layer: {layer_name}")
        else:
            log_warning(f"No geometry created for Geltungsbereich layer: {layer_name}")


    def create_clip_distance_layer(self, layer_name, operation):
        log_info(f"Creating clip distance layer: {layer_name}")
        buffer_distance = operation['distance']
        source_layer = operation['sourceLayer']
        if source_layer in self.all_layers:
            original_geometry = self.all_layers[source_layer]
            if buffer_distance > 0:
                clipped = original_geometry.buffer(buffer_distance, join_style=2)
            else:
                clipped = original_geometry
            self.all_layers[layer_name] = clipped
            log_info(f"Created clip distance layer: {layer_name}")
        else:
            log_warning(f"Warning: Source layer '{source_layer}' not found in all_layers for clip distance layer '{layer_name}'")
            
    def create_buffer_layer(self, layer_name, operation):
        log_info(f"Creating buffer layer: {layer_name}")
        source_layer = operation['sourceLayer']
        buffer_distance = operation['distance']
        buffer_mode = operation.get('mode', 'both')
        clip_to_layers = operation.get('clipToLayers', [])

        if source_layer in self.all_layers:
            original_geometry = self.all_layers[source_layer]
            
            if buffer_mode == 'outer':
                buffered = original_geometry.buffer(buffer_distance, join_style=2)
                result = buffered.difference(original_geometry)
            elif buffer_mode == 'inner':
                result = original_geometry.buffer(-buffer_distance, join_style=2)
            else:  # 'both'
                result = original_geometry.buffer(buffer_distance, join_style=2)

            # Clip the buffer to the specified layers
            if clip_to_layers:
                clip_geometry = None
                for clip_layer in clip_to_layers:
                    if clip_layer in self.all_layers:
                        if clip_geometry is None:
                            clip_geometry = self.all_layers[clip_layer]
                        else:
                            clip_geometry = clip_geometry.union(self.all_layers[clip_layer])
                    else:
                        log_warning(f"Warning: Clip layer '{clip_layer}' not found for buffer layer '{layer_name}'")
                
                if clip_geometry is not None:
                    result = result.intersection(clip_geometry)

            self.all_layers[layer_name] = result
            log_info(f"Created buffer layer: {layer_name}")
        else:
            log_warning(f"Warning: Source layer '{source_layer}' not found for buffer layer '{layer_name}'")

    def create_offset_layers(self, layers_to_offset):
        log_info("Starting to create offset layers...")
        for layer in layers_to_offset:
            layer_to_offset = layer['layerToOffset']
            offset_distance = layer['offsetDistance']
            layer_name = layer['name']

            if layer_to_offset in self.all_layers:
                log_info(f"Processing offset layer: {layer_name}")
                original_geometry = self.all_layers[layer_to_offset]
                offset_geometry = original_geometry.buffer(offset_distance, join_style=2).difference(original_geometry)
                self.all_layers[layer_name] = offset_geometry
                log_info(f"Created offset layer: {layer_name}")
            else:
                log_warning(f"Warning: Layer to offset '{layer_to_offset}' not found in all_layers for offset layer '{layer_name}'")

        log_info("Finished creating offset layers.")

    def create_exclusion_layer(self, layer_name, operation):
        log_info(f"Creating exclusion layer: {layer_name}")
        scope_layer = operation['scopeLayer']
        exclude_layers = operation['excludeLayers']

        log_info(f"  Scope layer: {scope_layer}")
        log_info(f"  Exclude layers: {exclude_layers}")

        if scope_layer in self.all_layers:
            scope_geometry = self.all_layers[scope_layer]
            excluded_geometry = scope_geometry

            for exclude_layer in exclude_layers:
                if exclude_layer in self.all_layers:
                    log_info(f"  Excluding {exclude_layer}")
                    excluded_geometry = excluded_geometry.difference(self.all_layers[exclude_layer])
                else:
                    log_warning(f"Warning: Exclude layer '{exclude_layer}' not found for exclusion layer '{layer_name}'")

            self.all_layers[layer_name] = excluded_geometry
            log_info(f"Created exclusion layer: {layer_name}")
        else:
            log_warning(f"Warning: Scope layer '{scope_layer}' not found for exclusion layer '{layer_name}'")

    def process_layers(self):
        log_info("Starting to process layers...")
        
        # Step 1: Load all shapefiles
        self.setup_shapefiles()

        # Step 2: Process all layers in order
        for layer in self.project_settings['dxfLayers']:
            layer_name = layer['name']
            if self.update_layers_list and layer_name not in self.update_layers_list:
                continue

            log_info(f"Processing layer: {layer_name}")
            if 'operation' in layer:
                operation = layer['operation']
                op_type = operation['type']

                if op_type == 'buffer':
                    self.create_buffer_layer(layer_name, operation)
                elif op_type == 'clip':
                    self.create_clip_distance_layer(layer_name, operation)
                elif op_type == 'geltungsbereich':
                    self.create_geltungsbereich_layer(layer_name, operation)
                elif op_type == 'exclusion':
                    self.create_exclusion_layer(layer_name, operation)
                elif op_type == 'wmts':
                    self.process_wmts_layer(layer_name, operation)
                else:
                    log_warning(f"Unknown operation type: {op_type} for layer {layer_name}")
            elif 'shapeFile' in layer:
                # This is a shapefile layer, already loaded in setup_shapefiles()
                pass
            else:
                # This is a layer without operation or shapefile
                self.all_layers[layer_name] = None
                log_info(f"Added layer {layer_name} without data")

        log_info("Finished processing layers.")


    def process_wmts_layer(self, layer_name, operation):
        log_info(f"Processing WMTS layer: {layer_name}")
        
        wmts_layers = operation.get('layers', [])
        
        if not wmts_layers:
            log_warning(f"No layers specified for WMTS download of {layer_name}")
            return

        combined_geometry = None
        for layer in wmts_layers:
            if layer in self.all_layers:
                layer_geometry = self.all_layers[layer]
                if isinstance(layer_geometry, gpd.GeoDataFrame):
                    layer_geometry = layer_geometry.geometry.unary_union
                if combined_geometry is None:
                    combined_geometry = layer_geometry
                else:
                    combined_geometry = combined_geometry.union(layer_geometry)
            else:
                log_warning(f"Layer {layer} not found for WMTS download of {layer_name}")

        if combined_geometry is None:
            log_warning(f"No valid layers found for WMTS download of {layer_name}")
            return

        buffer_distance = operation.get('buffer', 100)
        target_folder = self.resolve_full_path(operation['targetFolder'])
<<<<<<< HEAD

        # Create the target folder if it doesn't exist
        os.makedirs(target_folder, exist_ok=True)

=======
>>>>>>> c34348bb
        wmts_info = {
            'url': operation['url'],
            'layer': operation['layer'],
            'zoom': operation['zoom'],
            'proj': operation['proj'],
            'format': operation.get('format', 'image/png'),
        }

<<<<<<< HEAD
        # Check for existing tiles
        existing_tiles = self.get_existing_tiles(target_folder)
        
        # Download only missing tiles
        downloaded_tiles = download_wmts_tiles(wmts_info, combined_geometry, buffer_distance, target_folder)
        
        # Combine existing and newly downloaded tiles
        all_tiles = existing_tiles + [tile for tile in downloaded_tiles if tile not in existing_tiles]
        
        if all_tiles:
            self.all_layers[layer_name] = all_tiles
            log_info(f"Processed {len(all_tiles)} tiles for layer: {layer_name}")
            log_info(f"  {len(existing_tiles)} existing tiles")
            log_info(f"  {len(downloaded_tiles)} newly downloaded tiles")
        else:
            log_warning(f"No tiles processed for layer: {layer_name}")

    def get_existing_tiles(self, target_folder):
        existing_tiles = []
        if os.path.exists(target_folder):
            for filename in os.listdir(target_folder):
                if filename.endswith('.png'):
                    image_path = os.path.join(target_folder, filename)
                    world_file_path = os.path.splitext(image_path)[0] + '.pgw'
                    if os.path.exists(world_file_path):
                        existing_tiles.append((image_path, world_file_path))
        return existing_tiles

=======
        zoom_folder = os.path.join(target_folder, f"zoom_{wmts_info['zoom']}")
        
        if os.path.exists(zoom_folder) and os.path.isdir(zoom_folder):
            log_info(f"Zoom folder for {layer_name} (zoom level {wmts_info['zoom']}) exists. Checking for existing tiles.")
            existing_tiles = self.find_existing_tiles(zoom_folder)

            if existing_tiles:
                self.all_layers[layer_name] = existing_tiles
                log_info(f"Loaded {len(existing_tiles)} existing tiles for layer: {layer_name} (zoom level {wmts_info['zoom']})")
                self.log_tile_info(existing_tiles)
            else:
                log_info(f"No existing tiles found in {zoom_folder} for layer: {layer_name}. Will download tiles.")
                downloaded_tiles = download_wmts_tiles(wmts_info, combined_geometry, buffer_distance, target_folder)
                self.all_layers[layer_name] = downloaded_tiles
                self.log_tile_info(downloaded_tiles)
        else:
            log_info(f"Zoom folder {zoom_folder} does not exist. Will download tiles.")
            os.makedirs(target_folder, exist_ok=True)
            downloaded_tiles = download_wmts_tiles(wmts_info, combined_geometry, buffer_distance, target_folder)
            self.all_layers[layer_name] = downloaded_tiles
            self.log_tile_info(downloaded_tiles)

    def find_existing_tiles(self, folder):
        existing_tiles = []
        image_extensions = ['.jpg', '.jpeg', '.png', '.tif', '.tiff']
        world_file_extensions = ['.jgw', '.jpgw', '.pgw', '.pngw', '.tfw', '.tifw']

        for file in os.listdir(folder):
            file_lower = file.lower()
            if any(file_lower.endswith(ext) for ext in image_extensions):
                image_path = os.path.join(folder, file)
                base_name = os.path.splitext(image_path)[0]
                
                world_file = next((base_name + wf_ext for wf_ext in world_file_extensions 
                                if os.path.exists(base_name + wf_ext)), None)
                
                if world_file:
                    existing_tiles.append((image_path, world_file))

        return existing_tiles

    def log_tile_info(self, tiles):
        for idx, (image_path, world_file_path) in enumerate(tiles[:5]):  # Log only first 5 for brevity
            log_info(f"  Tile {idx + 1}: Image: {os.path.basename(image_path)}, World file: {os.path.basename(world_file_path)}")
        if len(tiles) > 5:
            log_info(f"  ... and {len(tiles) - 5} more tiles")
>>>>>>> c34348bb

    def export_to_dxf(self):
        log_info("Starting DXF export...")
        dxf_version = self.project_settings.get('dxfVersion', 'R2010')
        doc = ezdxf.new(dxfversion=dxf_version)
        msp = doc.modelspace()

        for layer_name, geo_data in self.all_layers.items():
            if self.update_layers_list and layer_name not in self.update_layers_list:
                continue

            layer_properties = self.layer_properties.get(layer_name, {})
            color = layer_properties.get('color', 7)  # Default to white if color not specified
            linetype = 'CONTINUOUS'
            
            # Create the layer
            layer = doc.layers.new(name=layer_name)
            layer.color = color
            layer.linetype = linetype

            # Create the text layer
            text_layer_name = f"{layer_name} Label"
            text_layer = doc.layers.new(name=text_layer_name)
            text_layer.color = color
            text_layer.linetype = linetype

            log_info(f"Exporting layer: {layer_name}")
            
            if isinstance(geo_data, list) and all(isinstance(item, tuple) for item in geo_data):
                # This is a WMTS layer with downloaded tiles
                self.add_wmts_xrefs_to_dxf(msp, geo_data, layer_name)
            else:
                self.add_geometries_to_dxf(msp, geo_data, layer_name)

        doc.saveas(self.dxf_filename)
        log_info(f"DXF file saved: {self.dxf_filename}")

    def add_wmts_xrefs_to_dxf(self, msp, tile_data, layer_name):
        log_info(f"Adding WMTS xrefs to DXF for layer: {layer_name}")
        
        for image_path, world_file_path in tile_data:
            self.add_image_with_worldfile(msp, image_path, world_file_path, layer_name)

        log_info(f"Added {len(tile_data)} WMTS xrefs to layer: {layer_name}")

    def add_image_with_worldfile(self, msp, image_path, world_file_path, layer_name):
        # Ensure the layer exists with proper properties
        if layer_name not in self.layer_properties:
            self.add_layer_properties(layer_name, {
                'color': "White",
                'locked': False,
                'close': True
            })

        # Create a relative path for the image
        relative_image_path = os.path.relpath(
            image_path, os.path.dirname(self.dxf_filename))

        # Create the image definition with the relative path
        image_def = msp.doc.add_image_def(
            filename=relative_image_path, size_in_pixel=(256, 256))

        # Read the world file to get the transformation parameters
        with open(world_file_path, 'r') as wf:
            a = float(wf.readline().strip())
            d = float(wf.readline().strip())
            b = float(wf.readline().strip())
            e = float(wf.readline().strip())
            c = float(wf.readline().strip())
            f = float(wf.readline().strip())

        # Calculate the insertion point and size
        insert_point = (c, f - abs(e) * 256)
        size_in_units = (a * 256, abs(e) * 256)

        # Add the image with relative path
        image = msp.add_image(
            insert=insert_point,
            size_in_units=size_in_units,
            image_def=image_def,
            rotation=0,
            dxfattribs={'layer': layer_name}
        )

        # Set the image path as a relative path
        image.dxf.image_def_handle = image_def.dxf.handle
        image.dxf.flags = 3  # Set bit 0 and 1 to indicate relative path

        # Set the $PROJECTNAME header variable to an empty string
        msp.doc.header['$PROJECTNAME'] = ''

    def add_geometries_to_dxf(self, msp, geo_data, layer_name):
        log_info(f"Adding geometries to DXF for layer: {layer_name}")
        
        if geo_data is None:
            log_info(f"No geometry data available for layer: {layer_name}")
            return

        if isinstance(geo_data, gpd.GeoDataFrame):
            geometries = geo_data.geometry
            label_column = self.get_label_column(layer_name)
            if label_column and label_column in geo_data.columns:
                labels = geo_data[label_column]
            else:
                labels = None
        elif isinstance(geo_data, gpd.GeoSeries):
            geometries = geo_data
            labels = None
        else:
            log_warning(f"Unexpected data type for layer {layer_name}: {type(geo_data)}")
            return

        for idx, geometry in enumerate(geometries):
            if isinstance(geometry, (Polygon, MultiPolygon)):
                self.add_polygon_to_dxf(msp, geometry, layer_name)
            elif isinstance(geometry, (LineString, MultiLineString)):
                self.add_linestring_to_dxf(msp, geometry, layer_name)
            elif isinstance(geometry, GeometryCollection):
                for geom in geometry.geoms:
                    self.add_geometry_to_dxf(msp, geom, layer_name)
            else:
                log_warning(f"Unsupported geometry type for layer {layer_name}: {type(geometry)}")
            
            if labels is not None:
                self.add_label_to_dxf(msp, geometry, labels.iloc[idx], layer_name)
            elif self.is_generated_layer(layer_name):
                # Add label for generated layers using the layer name
                self.add_label_to_dxf(msp, geometry, layer_name, layer_name)

    def is_generated_layer(self, layer_name):
        # Check if the layer is generated (has an operation) and not loaded from a shapefile
        for layer in self.project_settings['dxfLayers']:
            if layer['name'] == layer_name:
                return 'operation' in layer and 'shapeFile' not in layer
        return False

    def add_geometry_to_dxf(self, msp, geometry, layer_name):
        if isinstance(geometry, (Polygon, MultiPolygon)):
            self.add_polygon_to_dxf(msp, geometry, layer_name)
        elif isinstance(geometry, (LineString, MultiLineString)):
            self.add_linestring_to_dxf(msp, geometry, layer_name)
        elif isinstance(geometry, GeometryCollection):
            for geom in geometry.geoms:
                self.add_geometry_to_dxf(msp, geom, layer_name)
        else:
            log_warning(f"Unsupported geometry type for layer {layer_name}: {type(geometry)}")

    def add_polygon_to_dxf(self, msp, geometry, layer_name):
        if isinstance(geometry, Polygon):
            polygons = [geometry]
        elif isinstance(geometry, MultiPolygon):
            polygons = list(geometry.geoms)
        else:
            return

        for polygon in polygons:
            exterior_coords = list(polygon.exterior.coords)
            if len(exterior_coords) > 2:
                msp.add_lwpolyline(exterior_coords, dxfattribs={'layer': layer_name, 'closed': self.layer_properties[layer_name]['close']})

            for interior in polygon.interiors:
                interior_coords = list(interior.coords)
                if len(interior_coords) > 2:
                    msp.add_lwpolyline(interior_coords, dxfattribs={'layer': layer_name, 'closed': self.layer_properties[layer_name]['close']})

    def add_linestring_to_dxf(self, msp, geometry, layer_name):
        if isinstance(geometry, LineString):
            linestrings = [geometry]
        elif isinstance(geometry, MultiLineString):
            linestrings = list(geometry.geoms)
        else:
            return

        for linestring in linestrings:
            coords = list(linestring.coords)
            if len(coords) > 1:
                msp.add_lwpolyline(coords, dxfattribs={'layer': layer_name, 'closed': self.layer_properties[layer_name]['close']})

    def get_label_column(self, layer_name):
        for layer in self.project_settings['dxfLayers']:
            if layer['name'] == layer_name and 'label' in layer:
                return layer['label']
        return None

    def add_label_to_dxf(self, msp, geometry, label, layer_name):
        centroid = self.get_geometry_centroid(geometry)
        if centroid is None:
            log_warning(f"Could not determine centroid for geometry in layer {layer_name}")
            return

        text_layer_name = f"{layer_name} Label"
        self.add_text(
            msp,
            str(label),
            centroid.x,
            centroid.y,
            text_layer_name,
            'Standard',
            self.colors[text_layer_name]
        )

    def get_text_height(self, geometry):
        # Calculate text height based on geometry size
        bounds = geometry.bounds
        width = bounds[2] - bounds[0]
        height = bounds[3] - bounds[1]
        max_dimension = max(width, height)
        return max_dimension * 0.05  # Adjust this factor as needed

    def get_geometry_centroid(self, geometry):
        if isinstance(geometry, (Polygon, MultiPolygon)):
            return geometry.centroid
        elif isinstance(geometry, (LineString, MultiLineString)):
            return geometry.interpolate(0.5, normalized=True)
        elif isinstance(geometry, Point):
            return geometry
        elif isinstance(geometry, GeometryCollection):
            # For GeometryCollection, we'll use the centroid of the first geometry
            if len(geometry.geoms) > 0:
                return self.get_geometry_centroid(geometry.geoms[0])
        return None

    def add_text(self, msp, text, x, y, layer_name, style_name, color):
        msp.add_text(text, dxfattribs={
            'style': style_name,
            'layer': layer_name,
            'insert': (x, y),
            'align_point': (x, y),
            'halign': 1,
            'valign': 1,
            'color': color
        })

    def run(self):
        self.process_layers()
        self.export_to_dxf()

def main():
    setup_logging()
    setup_proj()

    parser = argparse.ArgumentParser(description="Process and export project data to DXF.")
    parser.add_argument("project_name", help="Name of the project to process")
    parser.add_argument("--update", nargs='+', help="List of layers to update", default=None)
    args = parser.parse_args()

    processor = ProjectProcessor(args.project_name, args.update)
    processor.run()

    # try:
    #     processor = ProjectProcessor(args.project_name, args.update)
    #     processor.run()
    # except Exception as e:
    #     log_error(f"An error occurred: {str(e)}")
    #     sys.exit(1)

if __name__ == "__main__":
    main()<|MERGE_RESOLUTION|>--- conflicted
+++ resolved
@@ -430,13 +430,6 @@
 
         buffer_distance = operation.get('buffer', 100)
         target_folder = self.resolve_full_path(operation['targetFolder'])
-<<<<<<< HEAD
-
-        # Create the target folder if it doesn't exist
-        os.makedirs(target_folder, exist_ok=True)
-
-=======
->>>>>>> c34348bb
         wmts_info = {
             'url': operation['url'],
             'layer': operation['layer'],
@@ -445,36 +438,6 @@
             'format': operation.get('format', 'image/png'),
         }
 
-<<<<<<< HEAD
-        # Check for existing tiles
-        existing_tiles = self.get_existing_tiles(target_folder)
-        
-        # Download only missing tiles
-        downloaded_tiles = download_wmts_tiles(wmts_info, combined_geometry, buffer_distance, target_folder)
-        
-        # Combine existing and newly downloaded tiles
-        all_tiles = existing_tiles + [tile for tile in downloaded_tiles if tile not in existing_tiles]
-        
-        if all_tiles:
-            self.all_layers[layer_name] = all_tiles
-            log_info(f"Processed {len(all_tiles)} tiles for layer: {layer_name}")
-            log_info(f"  {len(existing_tiles)} existing tiles")
-            log_info(f"  {len(downloaded_tiles)} newly downloaded tiles")
-        else:
-            log_warning(f"No tiles processed for layer: {layer_name}")
-
-    def get_existing_tiles(self, target_folder):
-        existing_tiles = []
-        if os.path.exists(target_folder):
-            for filename in os.listdir(target_folder):
-                if filename.endswith('.png'):
-                    image_path = os.path.join(target_folder, filename)
-                    world_file_path = os.path.splitext(image_path)[0] + '.pgw'
-                    if os.path.exists(world_file_path):
-                        existing_tiles.append((image_path, world_file_path))
-        return existing_tiles
-
-=======
         zoom_folder = os.path.join(target_folder, f"zoom_{wmts_info['zoom']}")
         
         if os.path.exists(zoom_folder) and os.path.isdir(zoom_folder):
@@ -521,7 +484,6 @@
             log_info(f"  Tile {idx + 1}: Image: {os.path.basename(image_path)}, World file: {os.path.basename(world_file_path)}")
         if len(tiles) > 5:
             log_info(f"  ... and {len(tiles) - 5} more tiles")
->>>>>>> c34348bb
 
     def export_to_dxf(self):
         log_info("Starting DXF export...")
