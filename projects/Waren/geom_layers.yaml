--- conflicted
+++ resolved
@@ -90,10 +90,6 @@
       # geometryLayer: "Stromkabel-MS_unterirdisch_LEIT"
       labelLayer: "Stromkabel-MS_unterirdisch_LEIT Label Points"
       labelColumn: "label"
-<<<<<<< HEAD
-      labelSpacing: 3  # Not implemented yet!!
-=======
->>>>>>> dffc58be
       labelOffset: 1
 - name: Stromkabel-MS_unterirdisch_LEIT Buffer
   operations:
